import pydantic_ai as pai
import logging
from httpx import AsyncClient
from loguru import logger
from mcp.server import fastmcp as fm
from pydantic_ai.models.gemini import GeminiModel
from pydantic_ai.providers.google_gla import GoogleGLAProvider
from pydantic_ai.settings import ModelSettings

from prd_mcp.config import get_config

mcp = fm.FastMCP(name="prd_mcp")


# Configure logging
logging.basicConfig(level=logging.DEBUG, format='%(asctime)s - %(levelname)s - %(message)s')

custom_http_client = AsyncClient(timeout=100000)
model = GeminiModel(
    "gemini-2.5-pro-exp-03-25",
    provider=GoogleGLAProvider(
        api_key=config.gemini_api_key,
        http_client=custom_http_client,
    ),
)
agent = pai.Agent(
    model,
    system_prompt=(
        "You are a technical product manager. You write comprehensive product requirements documents, which are enhanced by your deep technical expertise."
    ),
    model_settings=ModelSettings(timeout=100000),
)


@mcp.tool()
async def is_live() -> str:
    """Check if the PRD MCP is live."""
    logging.info("is_live function called")
    result = "PRD MCP is live!"
   logging.info("is_live response: %s", result)
   logging.debug("is_live function execution completed.")
    return result


prd_prompt = """
Some inexperienced developers wrote a lot of code in direct communication with the user. You won't get another chance to get that kind of contact again, so now you have to figure out what the user's requirements are.

Based on the code base, write a detailed and comprehensive product requirements document.

Here is the code base:
```
{code_base}
```
""".strip()


@mcp.tool()
async def create_prd(code_base: str) -> str:
    """Create a new product requirements document based on the code base.

    Args:
        code_base: The code base to create the product requirements document from, in markdown format.
    """
    logging.info("create_prd function called with code_base: %s", code_base)
    response = await agent.run(prd_prompt.format(code_base=code_base))
<<<<<<< HEAD
    logging.info("create_prd response: %s", response.data)
    return response.data
=======
    return response.data


if __name__ == "__main_":
    logger.debug("starting mcp")
    mcp.run()
>>>>>>> 049f448b
<|MERGE_RESOLUTION|>--- conflicted
+++ resolved
@@ -63,14 +63,10 @@
     """
     logging.info("create_prd function called with code_base: %s", code_base)
     response = await agent.run(prd_prompt.format(code_base=code_base))
-<<<<<<< HEAD
     logging.info("create_prd response: %s", response.data)
-    return response.data
-=======
     return response.data
 
 
 if __name__ == "__main_":
     logger.debug("starting mcp")
-    mcp.run()
->>>>>>> 049f448b
+    mcp.run()